--- conflicted
+++ resolved
@@ -68,42 +68,24 @@
     for server in &server_list_sorted {
         info!("Close Server: {:?}", server);
     }
-<<<<<<< HEAD
-    let latecy_test_result = speedtest::get_best_server_based_on_latency(&server_list_sorted[..])?;
-    if !matches.is_present("simple") {
-        println!(
-            "Hosted by {} ({}) [{:.2} km]: {}.{} ms",
-            latecy_test_result.server.sponsor,
-            latecy_test_result.server.name,
-            latecy_test_result
-                .server
-                .distance
-                .map_or("None".to_string(), |d| format!("{:.2} km", d)),
-            latecy_test_result.latency.num_milliseconds(),
-            latecy_test_result.latency.num_microseconds().unwrap_or(0) % 1000,
-=======
-    let latency_test_result =
-        speedtest::get_best_server_based_on_latency(&server_list_sorted[..]).unwrap();
+    let latency_test_result = speedtest::get_best_server_based_on_latency(&server_list_sorted[..])?;
     if !matches.is_present("simple") {
         println!(
             "Hosted by {} ({}) [{:.2} km]: {}.{} ms",
             latency_test_result.server.sponsor,
             latency_test_result.server.name,
-            latency_test_result.server.distance.unwrap(),
+            latency_test_result
+                .server
+                .distance
+                .map_or("None".to_string(), |d| format!("{:.2} km", d)),
             latency_test_result.latency.num_milliseconds(),
-            latency_test_result.latency.num_microseconds().unwrap() % 1000,
->>>>>>> c81e2f23
+            latency_test_result.latency.num_microseconds().unwrap_or(0) % 1000,
         );
     } else {
         println!(
             "Ping: {}.{} ms",
-<<<<<<< HEAD
-            latecy_test_result.latency.num_milliseconds(),
-            latecy_test_result.latency.num_microseconds().unwrap_or(0) % 1000,
-=======
             latency_test_result.latency.num_milliseconds(),
-            latency_test_result.latency.num_microseconds().unwrap() % 1000,
->>>>>>> c81e2f23
+            latency_test_result.latency.num_microseconds().unwrap_or(0) % 1000,
         );
     }
     let best_server = latency_test_result.server;
